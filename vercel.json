--- conflicted
+++ resolved
@@ -4,8 +4,11 @@
   "framework": "vite",
   "installCommand": "npm install",
   "devCommand": "npm run dev",
-<<<<<<< HEAD
-=======
+  "functions": {
+    "app/api/**/*.js": {
+      "runtime": "nodejs18.x"
+    }
+  },
   "headers": [
     {
       "source": "/(.*)",
@@ -21,7 +24,6 @@
       ]
     }
   ],
->>>>>>> 9d31ee4a
   "build": {
     "env": {
       "NODE_OPTIONS": "--max-old-space-size=4096"
